import argparse
import math
import os
import re
import types
from pathlib import Path

import mlx.core as mx
import mlx.nn as nn
import mlx.optimizers as optim
import numpy as np
import yaml

<<<<<<< HEAD
from .tuner.callbacks import WandBCallback
from .tuner.datasets import load_dataset
=======
from .tuner.datasets import CacheDataset, load_dataset
>>>>>>> 02a02415
from .tuner.trainer import TrainingArgs, TrainingCallback, evaluate, train
from .tuner.utils import (
    build_schedule,
    linear_to_lora_layers,
    load_adapters,
    print_trainable_parameters,
)
from .utils import load, save_config

yaml_loader = yaml.SafeLoader
yaml_loader.add_implicit_resolver(
    "tag:yaml.org,2002:float",
    re.compile(
        """^(?:
     [-+]?(?:[0-9][0-9_]*)\\.[0-9_]*(?:[eE][-+]?[0-9]+)?
    |[-+]?(?:[0-9][0-9_]*)(?:[eE][-+]?[0-9]+)
    |\\.[0-9_]+(?:[eE][-+][0-9]+)?
    |[-+]?[0-9][0-9_]*(?::[0-5]?[0-9])+\\.[0-9_]*
    |[-+]?\\.(?:inf|Inf|INF)
    |\\.(?:nan|NaN|NAN))$""",
        re.X,
    ),
    list("-+0123456789."),
)

CONFIG_DEFAULTS = {
    "model": "mlx_model",
    "train": False,
    "fine_tune_type": "lora",
    "optimizer": "adam",
    "optimizer_config": {
        "adam": {},
        "adamw": {},
    },
    "data": "data/",
    "seed": 0,
    "num_layers": 16,
    "batch_size": 4,
    "iters": 1000,
    "val_batches": 25,
    "learning_rate": 1e-5,
    "steps_per_report": 10,
    "steps_per_eval": 200,
    "resume_adapter_file": None,
    "adapter_path": "adapters",
    "save_every": 100,
    "test": False,
    "test_batches": 500,
    "max_seq_length": 2048,
    "config": None,
    "grad_checkpoint": False,
    "lr_schedule": None,
    "lora_parameters": {"rank": 8, "dropout": 0.0, "scale": 10.0},
    "mask_prompt": False,
    "wandb": None,
}


def build_parser():
    parser = argparse.ArgumentParser(description="LoRA or QLoRA finetuning.")
    parser.add_argument(
        "--model",
        type=str,
        help="The path to the local model directory or Hugging Face repo.",
    )

    # Training args
    parser.add_argument(
        "--train",
        action="store_true",
        help="Do training",
        default=None,
    )
    parser.add_argument(
        "--data",
        type=str,
        help=(
            "Directory with {train, valid, test}.jsonl files or the name "
            "of a Hugging Face dataset (e.g., 'mlx-community/wikisql')"
        ),
    )
    parser.add_argument(
        "--fine-tune-type",
        type=str,
        choices=["lora", "dora", "full"],
        help="Type of fine-tuning to perform: lora, dora, or full.",
    )
    parser.add_argument(
        "--optimizer",
        type=str,
        choices=["adam", "adamw"],
        default=None,
        help="Optimizer to use for training: adam or adamw",
    )
    parser.add_argument(
        "--mask-prompt",
        action="store_true",
        help="Mask the prompt in the loss when training",
        default=None,
    )
    parser.add_argument(
        "--num-layers",
        type=int,
        help="Number of layers to fine-tune. Default is 16, use -1 for all.",
    )
    parser.add_argument("--batch-size", type=int, help="Minibatch size.")
    parser.add_argument("--iters", type=int, help="Iterations to train for.")
    parser.add_argument(
        "--val-batches",
        type=int,
        help="Number of validation batches, -1 uses the entire validation set.",
    )
    parser.add_argument("--learning-rate", type=float, help="Adam learning rate.")
    parser.add_argument(
        "--steps-per-report",
        type=int,
        help="Number of training steps between loss reporting.",
    )
    parser.add_argument(
        "--steps-per-eval",
        type=int,
        help="Number of training steps between validations.",
    )
    parser.add_argument(
        "--resume-adapter-file",
        type=str,
        help="Load path to resume training from the given fine-tuned weights.",
    )
    parser.add_argument(
        "--adapter-path",
        type=str,
        help="Save/load path for the fine-tuned weights.",
    )
    parser.add_argument(
        "--save-every",
        type=int,
        help="Save the model every N iterations.",
    )
    parser.add_argument(
        "--test",
        action="store_true",
        help="Evaluate on the test set after training",
        default=None,
    )
    parser.add_argument(
        "--test-batches",
        type=int,
        help="Number of test set batches, -1 uses the entire test set.",
    )
    parser.add_argument(
        "--max-seq-length",
        type=int,
        help="Maximum sequence length.",
    )
    parser.add_argument(
        "-c",
        "--config",
        type=str,
        help="A YAML configuration file with the training options",
    )
    parser.add_argument(
        "--grad-checkpoint",
        action="store_true",
        help="Use gradient checkpointing to reduce memory use.",
        default=None,
    )
    parser.add_argument(
        "--wandb",
        type=str,
        default=None,
        help="WandB project name to report training metrics. Disabled if None.",
    )
    parser.add_argument("--seed", type=int, help="The PRNG seed")
    return parser


def train_model(
    args,
    model: nn.Module,
    train_set,
    valid_set,
    training_callback: TrainingCallback = None,
):
    mx.random.seed(args.seed)
    model.freeze()
    if args.num_layers > len(model.layers):
        raise ValueError(
            f"Requested to train {args.num_layers} layers "
            f"but the model only has {len(model.layers)} layers."
        )

    if args.fine_tune_type == "full":
        for l in model.layers[-max(args.num_layers, 0) :]:
            l.unfreeze()
    elif args.fine_tune_type in ["lora", "dora"]:
        # Convert linear layers to lora/dora layers and unfreeze in the process
        linear_to_lora_layers(
            model,
            args.num_layers,
            args.lora_parameters,
            use_dora=(args.fine_tune_type == "dora"),
        )
    else:
        raise ValueError(f"Received unknown fine-tune-type {args.fine_tune_type}")

    # Resume from weights if provided
    if args.resume_adapter_file is not None:
        print(f"Loading fine-tuned weights from {args.resume_adapter_file}")
        model.load_weights(args.resume_adapter_file, strict=False)

    print_trainable_parameters(model)

    adapter_path = Path(args.adapter_path)
    adapter_path.mkdir(parents=True, exist_ok=True)

    adapter_file = adapter_path / "adapters.safetensors"
    save_config(vars(args), adapter_path / "adapter_config.json")

    # init training args
    training_args = TrainingArgs(
        batch_size=args.batch_size,
        iters=args.iters,
        val_batches=args.val_batches,
        steps_per_report=args.steps_per_report,
        steps_per_eval=args.steps_per_eval,
        steps_per_save=args.save_every,
        adapter_file=adapter_file,
        max_seq_length=args.max_seq_length,
        grad_checkpoint=args.grad_checkpoint,
    )

    # Initialize the selected optimizer
    lr = build_schedule(args.lr_schedule) if args.lr_schedule else args.learning_rate

    optimizer_name = args.optimizer.lower()
    optimizer_config = args.optimizer_config.get(optimizer_name, {})

    if optimizer_name == "adam":
        opt_class = optim.Adam
    elif optimizer_name == "adamw":
        opt_class = optim.AdamW
    else:
        raise ValueError(f"Unsupported optimizer: {optimizer_name}")

    opt = opt_class(learning_rate=lr, **optimizer_config)

    # Train model
    train(
        model=model,
        args=training_args,
        optimizer=opt,
        train_dataset=CacheDataset(train_set),
        val_dataset=CacheDataset(valid_set),
        training_callback=training_callback,
    )


def evaluate_model(args, model: nn.Module, test_set):
    test_loss = evaluate(
        model=model,
        dataset=CacheDataset(test_set),
        batch_size=args.batch_size,
        num_batches=args.test_batches,
        max_seq_length=args.max_seq_length,
    )

    test_ppl = math.exp(test_loss)

    print(f"Test loss {test_loss:.3f}, Test ppl {test_ppl:.3f}.")


def run(args, training_callback: TrainingCallback = None):
    np.random.seed(args.seed)

    if args.wandb is not None:
        training_callback = WandBCallback(
            project_name=args.wandb,
            log_dir=args.adapter_path,
            config=vars(args),
            wrapped_callback=training_callback,
        )

    print("Loading pretrained model")
    model, tokenizer = load(args.model)

    print("Loading datasets")
    train_set, valid_set, test_set = load_dataset(args, tokenizer)

    if args.test and not args.train:
        # Allow testing without LoRA layers by providing empty path
        if args.adapter_path != "":
            load_adapters(model, args.adapter_path)

    elif args.train:
        print("Training")
        train_model(args, model, train_set, valid_set, training_callback)
    else:
        raise ValueError("Must provide at least one of --train or --test")

    if args.test:
        print("Testing")
        evaluate_model(args, model, test_set)


def main():
    os.environ["TOKENIZERS_PARALLELISM"] = "true"
    parser = build_parser()
    args = parser.parse_args()
    config = args.config
    args = vars(args)
    if config:
        print("Loading configuration file", config)
        with open(config, "r") as file:
            config = yaml.load(file, yaml_loader)
        # Prefer parameters from command-line arguments
        for k, v in config.items():
            if args.get(k, None) is None:
                args[k] = v

    # Update defaults for unspecified parameters
    for k, v in CONFIG_DEFAULTS.items():
        if args.get(k, None) is None:
            args[k] = v
    run(types.SimpleNamespace(**args))


if __name__ == "__main__":
    print(
        "Calling `python -m mlx_lm.lora...` directly is deprecated."
        " Use `mlx_lm.lora...` or `python -m mlx_lm lora ...` instead."
    )
    main()<|MERGE_RESOLUTION|>--- conflicted
+++ resolved
@@ -11,12 +11,8 @@
 import numpy as np
 import yaml
 
-<<<<<<< HEAD
 from .tuner.callbacks import WandBCallback
-from .tuner.datasets import load_dataset
-=======
 from .tuner.datasets import CacheDataset, load_dataset
->>>>>>> 02a02415
 from .tuner.trainer import TrainingArgs, TrainingCallback, evaluate, train
 from .tuner.utils import (
     build_schedule,
