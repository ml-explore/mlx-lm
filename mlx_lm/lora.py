--- conflicted
+++ resolved
@@ -13,13 +13,9 @@
 import numpy as np
 import yaml
 
-<<<<<<< HEAD
 from .tokenizer_utils import TokenizerWrapper
-from .tuner.datasets import load_dataset
 from .tuner.dpo_trainer import DPOTrainingArgs, evaluate_dpo, train_dpo
-=======
 from .tuner.datasets import CacheDataset, load_dataset
->>>>>>> 02a02415
 from .tuner.trainer import TrainingArgs, TrainingCallback, evaluate, train
 from .tuner.utils import (
     build_schedule,
@@ -284,7 +280,6 @@
 
     opt = opt_class(learning_rate=lr, **optimizer_config)
 
-<<<<<<< HEAD
     if args.training_mode == "dpo":
         training_args = DPOTrainingArgs(
             batch_size=args.batch_size,
@@ -379,27 +374,6 @@
             num_batches=args.test_batches,
             max_seq_length=args.max_seq_length,
         )
-=======
-    # Train model
-    train(
-        model=model,
-        args=training_args,
-        optimizer=opt,
-        train_dataset=CacheDataset(train_set),
-        val_dataset=CacheDataset(valid_set),
-        training_callback=training_callback,
-    )
-
-
-def evaluate_model(args, model: nn.Module, test_set):
-    test_loss = evaluate(
-        model=model,
-        dataset=CacheDataset(test_set),
-        batch_size=args.batch_size,
-        num_batches=args.test_batches,
-        max_seq_length=args.max_seq_length,
-    )
->>>>>>> 02a02415
 
         test_ppl = math.exp(test_loss)
 
