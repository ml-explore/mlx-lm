# Copyright © 2024 Apple Inc.

import argparse
import math
import os
import re
import types
from pathlib import Path

import mlx.core as mx
import mlx.nn as nn
import mlx.optimizers as optim
import numpy as np
import yaml

<<<<<<< HEAD
from .tokenizer_utils import TokenizerWrapper
from .tuner.datasets import load_dataset
from .tuner.orpo_trainer import ORPOTrainingArgs, evaluate_orpo, train_orpo
=======
from .tuner.datasets import CacheDataset, load_dataset
>>>>>>> 02a02415
from .tuner.trainer import TrainingArgs, TrainingCallback, evaluate, train
from .tuner.utils import (
    build_schedule,
    linear_to_lora_layers,
    load_adapters,
    print_trainable_parameters,
)
from .utils import load, save_config

yaml_loader = yaml.SafeLoader
yaml_loader.add_implicit_resolver(
    "tag:yaml.org,2002:float",
    re.compile(
        """^(?:
     [-+]?(?:[0-9][0-9_]*)\\.[0-9_]*(?:[eE][-+]?[0-9]+)?
    |[-+]?(?:[0-9][0-9_]*)(?:[eE][-+]?[0-9]+)
    |\\.[0-9_]+(?:[eE][-+][0-9]+)?
    |[-+]?[0-9][0-9_]*(?::[0-5]?[0-9])+\\.[0-9_]*
    |[-+]?\\.(?:inf|Inf|INF)
    |\\.(?:nan|NaN|NAN))$""",
        re.X,
    ),
    list("-+0123456789."),
)

CONFIG_DEFAULTS = {
    "model": "mlx_model",
    "train": False,
    "fine_tune_type": "lora",
    "training_mode": "normal",
    "optimizer": "adam",
    "optimizer_config": {
        "adam": {},
        "adamw": {},
    },
    "data": "data/",
    "seed": 0,
    "num_layers": 16,
    "batch_size": 4,
    "iters": 1000,
    "val_batches": 25,
    "learning_rate": 1e-5,
    "steps_per_report": 10,
    "steps_per_eval": 200,
    "resume_adapter_file": None,
    "adapter_path": "adapters",
    "save_every": 100,
    "test": False,
    "test_batches": 500,
    "max_seq_length": 2048,
    "config": None,
    "grad_checkpoint": False,
    "lr_schedule": None,
    "lora_parameters": {"rank": 8, "dropout": 0.0, "scale": 10.0},
    "mask_prompt": False,
    # ORPO args
    "beta": 0.1,
    "reward_scaling": 1.0,
}


def build_parser():
    parser = argparse.ArgumentParser(description="LoRA or QLoRA finetuning.")
    parser.add_argument(
        "--model",
        type=str,
        help="The path to the local model directory or Hugging Face repo.",
    )

    # Training args
    parser.add_argument(
        "--train",
        action="store_true",
        help="Do training",
        default=None,
    )
    parser.add_argument(
        "--data",
        type=str,
        help=(
            "Directory with {train, valid, test}.jsonl files or the name "
            "of a Hugging Face dataset (e.g., 'mlx-community/wikisql')"
        ),
    )
    parser.add_argument(
        "--fine-tune-type",
        type=str,
        choices=["lora", "dora", "full"],
        help="Type of fine-tuning to perform: lora, dora, or full.",
    )
    parser.add_argument(
        "--training-mode",
        type=str,
        choices=["normal", "dpo", "orpo"],
        help="Training mode: normal, DPO or ORPO.",
    )
    parser.add_argument(
        "--optimizer",
        type=str,
        choices=["adam", "adamw"],
        default=None,
        help="Optimizer to use for training: adam or adamw",
    )
    parser.add_argument(
        "--mask-prompt",
        action="store_true",
        help="Mask the prompt in the loss when training",
        default=None,
    )
    parser.add_argument(
        "--num-layers",
        type=int,
        help="Number of layers to fine-tune. Default is 16, use -1 for all.",
    )
    parser.add_argument("--batch-size", type=int, help="Minibatch size.")
    parser.add_argument("--iters", type=int, help="Iterations to train for.")
    parser.add_argument(
        "--val-batches",
        type=int,
        help="Number of validation batches, -1 uses the entire validation set.",
    )
    parser.add_argument("--learning-rate", type=float, help="Adam learning rate.")
    parser.add_argument(
        "--steps-per-report",
        type=int,
        help="Number of training steps between loss reporting.",
    )
    parser.add_argument(
        "--steps-per-eval",
        type=int,
        help="Number of training steps between validations.",
    )
    parser.add_argument(
        "--resume-adapter-file",
        type=str,
        help="Load path to resume training from the given fine-tuned weights.",
    )
    parser.add_argument(
        "--adapter-path",
        type=str,
        help="Save/load path for the fine-tuned weights.",
    )
    parser.add_argument(
        "--save-every",
        type=int,
        help="Save the model every N iterations.",
    )
    parser.add_argument(
        "--test",
        action="store_true",
        help="Evaluate on the test set after training",
        default=None,
    )
    parser.add_argument(
        "--test-batches",
        type=int,
        help="Number of test set batches, -1 uses the entire test set.",
    )
    parser.add_argument(
        "--max-seq-length",
        type=int,
        help="Maximum sequence length.",
    )
    parser.add_argument(
        "-c",
        "--config",
        type=str,
        help="A YAML configuration file with the training options",
    )
    parser.add_argument(
        "--grad-checkpoint",
        action="store_true",
        help="Use gradient checkpointing to reduce memory use.",
        default=None,
    )
    parser.add_argument("--seed", type=int, help="The PRNG seed")

    # ORPO args
    parser.add_argument(
        "--beta",
        type=float,
        help="Temperature parameter for ORPO training.",
        default=0.1,
    )
    parser.add_argument(
        "--reward-scaling",
        type=float,
        help="Reward scaling factor for ORPO training, not implemented.",
        default=1.0,
    )
    return parser


def train_model(
    args,
    model: nn.Module,
    train_set,
    valid_set,
    training_callback: TrainingCallback = None,
):
    mx.random.seed(args.seed)
    model.freeze()
    if args.num_layers > len(model.layers):
        raise ValueError(
            f"Requested to train {args.num_layers} layers "
            f"but the model only has {len(model.layers)} layers."
        )

    if args.fine_tune_type == "full":
        for l in model.layers[-max(args.num_layers, 0) :]:
            l.unfreeze()
    elif args.fine_tune_type in ["lora", "dora"]:
        # Convert linear layers to lora/dora layers and unfreeze in the process
        linear_to_lora_layers(
            model,
            args.num_layers,
            args.lora_parameters,
            use_dora=(args.fine_tune_type == "dora"),
        )
    else:
        raise ValueError(f"Received unknown fine-tune-type {args.fine_tune_type}")

    # Resume from weights if provided
    if args.resume_adapter_file is not None:
        print(f"Loading fine-tuned weights from {args.resume_adapter_file}")
        model.load_weights(args.resume_adapter_file, strict=False)

    print_trainable_parameters(model)

    adapter_path = Path(args.adapter_path)
    adapter_path.mkdir(parents=True, exist_ok=True)

    adapter_file = adapter_path / "adapters.safetensors"
    save_config(vars(args), adapter_path / "adapter_config.json")

    model.train()

    # Initialize the selected optimizer
    lr = build_schedule(args.lr_schedule) if args.lr_schedule else args.learning_rate

    optimizer_name = args.optimizer.lower()
    optimizer_config = args.optimizer_config.get(optimizer_name, {})

    if optimizer_name == "adam":
        opt_class = optim.Adam
    elif optimizer_name == "adamw":
        opt_class = optim.AdamW
    else:
        raise ValueError(f"Unsupported optimizer: {optimizer_name}")

    opt = opt_class(learning_rate=lr, **optimizer_config)

<<<<<<< HEAD
    # Train model based on training mode
    if args.training_mode == "orpo":
        training_args = ORPOTrainingArgs(
            batch_size=args.batch_size,
            iters=args.iters,
            val_batches=args.val_batches,
            steps_per_report=args.steps_per_report,
            steps_per_eval=args.steps_per_eval,
            steps_per_save=args.save_every,
            adapter_file=adapter_file,
            max_seq_length=args.max_seq_length,
            grad_checkpoint=args.grad_checkpoint,
            beta=args.beta,
            reward_scaling=args.reward_scaling,
        )

        train_orpo(
            model=model,
            tokenizer=tokenizer,
            optimizer=opt,
            train_dataset=train_set,
            val_dataset=valid_set,
            args=training_args,
            training_callback=training_callback,
        )
    else:
        training_args = TrainingArgs(
            batch_size=args.batch_size,
            iters=args.iters,
            val_batches=args.val_batches,
            steps_per_report=args.steps_per_report,
            steps_per_eval=args.steps_per_eval,
            steps_per_save=args.save_every,
            adapter_file=adapter_file,
            max_seq_length=args.max_seq_length,
            grad_checkpoint=args.grad_checkpoint,
        )

        # Train model using SFT
        train(
            model=model,
            tokenizer=tokenizer,
            args=training_args,
            optimizer=opt,
            train_dataset=train_set,
            val_dataset=valid_set,
            training_callback=training_callback,
        )


def evaluate_model(args, model: nn.Module, tokenizer: TokenizerWrapper, test_set):
    model.eval()

    if args.training_mode == "orpo":
        test_loss, test_rewards, _, test_metrics = evaluate_orpo(
            model=model,
            dataset=test_set,
            batch_size=args.batch_size,
            num_batches=args.test_batches,
            max_seq_length=args.max_seq_length,
            beta=args.beta,
        )
        test_ppl = math.exp(test_loss)
        print(
            f"Test loss {test_loss:.3f}, Test ppl {test_ppl:.3f}, Rewards: {test_rewards[0]:.3f}, {test_rewards[1]:.3f}"
        )

        print("ORPO Test Metrics:")
        for metric_name, metric_value in test_metrics.items():
            print(f"  {metric_name}: {float(metric_value):.3f}")
    else:
        test_loss = evaluate(
            model=model,
            dataset=test_set,
            tokenizer=tokenizer,
            batch_size=args.batch_size,
            num_batches=args.test_batches,
            max_seq_length=args.max_seq_length,
        )
=======
    # Train model
    train(
        model=model,
        args=training_args,
        optimizer=opt,
        train_dataset=CacheDataset(train_set),
        val_dataset=CacheDataset(valid_set),
        training_callback=training_callback,
    )


def evaluate_model(args, model: nn.Module, test_set):
    test_loss = evaluate(
        model=model,
        dataset=CacheDataset(test_set),
        batch_size=args.batch_size,
        num_batches=args.test_batches,
        max_seq_length=args.max_seq_length,
    )
>>>>>>> 02a02415

        test_ppl = math.exp(test_loss)

        print(f"Test loss {test_loss:.3f}, Test ppl {test_ppl:.3f}.")


def run(args, training_callback: TrainingCallback = None):
    np.random.seed(args.seed)

    print("Loading pretrained model")
    model, tokenizer = load(args.model)

    print("Loading datasets")
    train_set, valid_set, test_set = load_dataset(args, tokenizer)

    if args.test and not args.train:
        # Allow testing without LoRA layers by providing empty path
        if args.adapter_path != "":
            load_adapters(model, args.adapter_path)

    elif args.train:
        print("Training")
        train_model(args, model, train_set, valid_set, training_callback)
    else:
        raise ValueError("Must provide at least one of --train or --test")

    if args.test:
        print("Testing")
        evaluate_model(args, model, test_set)


def main():
    os.environ["TOKENIZERS_PARALLELISM"] = "true"
    parser = build_parser()
    args = parser.parse_args()
    config = args.config
    args = vars(args)
    if config:
        print("Loading configuration file", config)
        with open(config, "r") as file:
            config = yaml.load(file, yaml_loader)
        # Prefer parameters from command-line arguments
        for k, v in config.items():
            if args.get(k, None) is None:
                args[k] = v

    # Update defaults for unspecified parameters
    for k, v in CONFIG_DEFAULTS.items():
        if args.get(k, None) is None:
            args[k] = v
    run(types.SimpleNamespace(**args))


if __name__ == "__main__":
    print(
        "Calling `python -m mlx_lm.lora...` directly is deprecated."
        " Use `mlx_lm.lora...` or `python -m mlx_lm lora ...` instead."
    )
    main()<|MERGE_RESOLUTION|>--- conflicted
+++ resolved
@@ -13,13 +13,9 @@
 import numpy as np
 import yaml
 
-<<<<<<< HEAD
 from .tokenizer_utils import TokenizerWrapper
-from .tuner.datasets import load_dataset
 from .tuner.orpo_trainer import ORPOTrainingArgs, evaluate_orpo, train_orpo
-=======
 from .tuner.datasets import CacheDataset, load_dataset
->>>>>>> 02a02415
 from .tuner.trainer import TrainingArgs, TrainingCallback, evaluate, train
 from .tuner.utils import (
     build_schedule,
@@ -272,8 +268,6 @@
 
     opt = opt_class(learning_rate=lr, **optimizer_config)
 
-<<<<<<< HEAD
-    # Train model based on training mode
     if args.training_mode == "orpo":
         training_args = ORPOTrainingArgs(
             batch_size=args.batch_size,
@@ -311,7 +305,6 @@
             grad_checkpoint=args.grad_checkpoint,
         )
 
-        # Train model using SFT
         train(
             model=model,
             tokenizer=tokenizer,
@@ -352,27 +345,6 @@
             num_batches=args.test_batches,
             max_seq_length=args.max_seq_length,
         )
-=======
-    # Train model
-    train(
-        model=model,
-        args=training_args,
-        optimizer=opt,
-        train_dataset=CacheDataset(train_set),
-        val_dataset=CacheDataset(valid_set),
-        training_callback=training_callback,
-    )
-
-
-def evaluate_model(args, model: nn.Module, test_set):
-    test_loss = evaluate(
-        model=model,
-        dataset=CacheDataset(test_set),
-        batch_size=args.batch_size,
-        num_batches=args.test_batches,
-        max_seq_length=args.max_seq_length,
-    )
->>>>>>> 02a02415
 
         test_ppl = math.exp(test_loss)
 
