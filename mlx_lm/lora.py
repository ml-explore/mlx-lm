--- conflicted
+++ resolved
@@ -11,12 +11,8 @@
 import numpy as np
 import yaml
 
-<<<<<<< HEAD
-from .tokenizer_utils import TokenizerWrapper
 from .tuner.orpo_trainer import ORPOTrainingArgs, evaluate_orpo, train_orpo
-=======
 from .tuner.callbacks import WandBCallback
->>>>>>> 4b484773
 from .tuner.datasets import CacheDataset, load_dataset
 from .tuner.trainer import TrainingArgs, TrainingCallback, evaluate, train
 from .tuner.utils import (
@@ -73,13 +69,11 @@
     "lr_schedule": None,
     "lora_parameters": {"rank": 8, "dropout": 0.0, "scale": 10.0},
     "mask_prompt": False,
-<<<<<<< HEAD
+    "wandb": None,
+
     # ORPO args
     "beta": 0.1,
     "reward_scaling": 1.0,
-=======
-    "wandb": None,
->>>>>>> 4b484773
 }
 
 
