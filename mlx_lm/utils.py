--- conflicted
+++ resolved
@@ -44,12 +44,9 @@
     "mistral": "llama",
     "phi-msft": "phixtral",
     "falcon_mamba": "mamba",
-<<<<<<< HEAD
     "minimax_m1": "minimax_text_01",
-=======
     "kimi_k2": "deepseek_v3",
     "qwen2_5_vl": "qwen2_vl",
->>>>>>> 47e1710f
 }
 
 MAX_FILE_SIZE_GB = 5
