# Copyright © 2023-2024 Apple Inc.

import copy
import glob
import importlib
import json
import logging
import os
from pathlib import Path
from textwrap import dedent
from typing import (
    Any,
    Callable,
    Dict,
    Optional,
    Tuple,
    Type,
    Union,
)

import mlx.core as mx
import mlx.nn as nn

if os.getenv("MLXLM_USE_MODELSCOPE", "False").lower() == "true":
    try:
        from modelscope import snapshot_download
    except ImportError:
        raise ImportError(
            "Please run `pip install modelscope` to activate the ModelScope."
        )
else:
    from huggingface_hub import snapshot_download

from mlx.utils import tree_flatten, tree_reduce
from transformers import PreTrainedTokenizer

# Local imports
from .tokenizer_utils import TokenizerWrapper, load_tokenizer
from .tuner.utils import dequantize as dequantize_model
from .tuner.utils import load_adapters, nparams

# Constants
MODEL_REMAPPING = {
    "mistral": "llama",  # mistral is compatible with llama
    "phi-msft": "phixtral",
    "falcon_mamba": "mamba",
}

MAX_FILE_SIZE_GB = 5


class ModelNotFoundError(Exception):
    def __init__(self, message):
        self.message = message
        super().__init__(self.message)


def _get_classes(config: dict):
    """
    Retrieve the model and model args classes based on the configuration.

    Args:
        config (dict): The model configuration.

    Returns:
        A tuple containing the Model class and the ModelArgs class.
    """
    model_type = config["model_type"]
    model_type = MODEL_REMAPPING.get(model_type, model_type)
    try:
        arch = importlib.import_module(f"mlx_lm.models.{model_type}")
    except ImportError:
        msg = f"Model type {model_type} not supported."
        logging.error(msg)
        raise ValueError(msg)

    return arch.Model, arch.ModelArgs


def compute_bits_per_weight(model):
    model_bytes = tree_reduce(
        lambda acc, x: acc + x.nbytes if isinstance(x, mx.array) else acc, model, 0
    )
    leaf_modules = tree_flatten(
        model.leaf_modules(), is_leaf=lambda m: isinstance(m, nn.Module)
    )
    model_params = sum(nparams(m) for _, m in leaf_modules)
    return model_bytes * 8 / model_params


def get_model_path(path_or_hf_repo: str, revision: Optional[str] = None) -> Path:
    """
    Ensures the model is available locally. If the path does not exist locally,
    it is downloaded from the Hugging Face Hub.

    Args:
        path_or_hf_repo (str): The local path or Hugging Face repository ID of the model.
        revision (str, optional): A revision id which can be a branch name, a tag, or a commit hash.

    Returns:
        Path: The path to the model.
    """
    model_path = Path(path_or_hf_repo)

    if not model_path.exists():
        try:
            model_path = Path(
                snapshot_download(
                    path_or_hf_repo,
                    revision=revision,
                    allow_patterns=[
                        "*.json",
                        "*.safetensors",
                        "*.py",
                        "tokenizer.model",
                        "*.tiktoken",
                        "tiktoken.model",
                        "*.txt",
                        "*.jsonl",
                    ],
                )
            )
        except:
            raise ModelNotFoundError(
                f"Model not found for path or HF repo: {path_or_hf_repo}.\n"
                "Please make sure you specified the local path or Hugging Face"
                " repo id correctly.\nIf you are trying to access a private or"
                " gated Hugging Face repo, make sure you are authenticated:\n"
                "https://huggingface.co/docs/huggingface_hub/en/guides/cli#huggingface-cli-login"
            ) from None
    return model_path


def load_config(model_path: Path) -> dict:
    try:
        with open(model_path / "config.json", "r") as f:
            config = json.load(f)
    except FileNotFoundError:
        logging.error(f"Config file not found in {model_path}")
        raise
    return config


def load_model(
    model_path: Path,
    lazy: bool = False,
    strict: bool = True,
    model_config: dict = {},
    get_model_classes: Callable[[dict], Tuple[Type[nn.Module], Type]] = _get_classes,
) -> nn.Module:
    """
    Load and initialize the model from a given path.

    Args:
        model_path (Path): The path to load the model from.
        lazy (bool): If False eval the model parameters to make sure they are
            loaded in memory before returning, otherwise they will be loaded
            when needed. Default: ``False``
        strict (bool): Whether or not to raise an exception if weights don't
            match. Default: ``True``
        model_config (dict, optional): Optional configuration parameters for the
            model. Defaults to an empty dictionary.
        get_model_classes (Callable[[dict], Tuple[Type[nn.Module], Type]], optional):
            A function that returns the model class and model args class given a config.
            Defaults to the ``_get_classes`` function.

    Returns:
        nn.Module: The loaded and initialized model.

    Raises:
        FileNotFoundError: If the weight files (.safetensors) are not found.
        ValueError: If the model class or args class are not found or cannot be instantiated.
    """
    config = load_config(model_path)
    config.update(model_config)

    weight_files = glob.glob(str(model_path / "model*.safetensors"))

    if not weight_files:
        # Try weight for back-compat
        weight_files = glob.glob(str(model_path / "weight*.safetensors"))

    if not weight_files and strict:
        logging.error(f"No safetensors found in {model_path}")
        raise FileNotFoundError(f"No safetensors found in {model_path}")

    weights = {}
    for wf in weight_files:
        weights.update(mx.load(wf))

    model_class, model_args_class = get_model_classes(config=config)

    model_args = model_args_class.from_dict(config)
    model = model_class(model_args)

    if hasattr(model, "sanitize"):
        weights = model.sanitize(weights)

    if (quantization := config.get("quantization", None)) is not None:

        def class_predicate(p, m):
            # Handle custom per layer quantizations
            if p in config["quantization"]:
                return config["quantization"][p]
            if not hasattr(m, "to_quantized"):
                return False
            # Handle legacy models which may not have everything quantized
            return f"{p}.scales" in weights

        nn.quantize(
            model,
            group_size=quantization["group_size"],
            bits=quantization["bits"],
            class_predicate=class_predicate,
        )

    model.load_weights(list(weights.items()), strict=strict)

    if not lazy:
        mx.eval(model.parameters())

    model.eval()
    return model, config


def load(
    path_or_hf_repo: str,
    tokenizer_config={},
    model_config={},
    adapter_path: Optional[str] = None,
    lazy: bool = False,
) -> Tuple[nn.Module, TokenizerWrapper]:
    """
    Load the model and tokenizer from a given path or a huggingface repository.

    Args:
        path_or_hf_repo (Path): The path or the huggingface repository to load the model from.
        tokenizer_config (dict, optional): Configuration parameters specifically for the tokenizer.
            Defaults to an empty dictionary.
        model_config(dict, optional): Configuration parameters specifically for the model.
            Defaults to an empty dictionary.
        adapter_path (str, optional): Path to the LoRA adapters. If provided, applies LoRA layers
            to the model. Default: ``None``.
        lazy (bool): If ``False`` eval the model parameters to make sure they are
            loaded in memory before returning, otherwise they will be loaded
            when needed. Default: ``False``
    Returns:
        Tuple[nn.Module, TokenizerWrapper]: A tuple containing the loaded model and tokenizer.

    Raises:
        FileNotFoundError: If config file or safetensors are not found.
        ValueError: If model class or args class are not found.
    """
    model_path = get_model_path(path_or_hf_repo)

    model, config = load_model(model_path, lazy)
    if adapter_path is not None:
        model = load_adapters(model, adapter_path)
        model.eval()
    tokenizer = load_tokenizer(
        model_path, tokenizer_config, eos_token_ids=config.get("eos_token_id", None)
    )

    return model, tokenizer


def fetch_from_hub(
    model_path: Path, lazy: bool = False
) -> Tuple[nn.Module, dict, PreTrainedTokenizer]:
    model, config = load_model(model_path, lazy)
    tokenizer = load_tokenizer(
        model_path, eos_token_ids=config.get("eos_token_id", None)
    )
    return model, config, tokenizer


def make_shards(weights: dict, max_file_size_gb: int = MAX_FILE_SIZE_GB) -> list:
    """
    Splits the weights into smaller shards.

    Args:
        weights (dict): Model weights.
        max_file_size_gb (int): Maximum size of each shard in gigabytes.

    Returns:
        list: List of weight shards.
    """
    max_file_size_bytes = max_file_size_gb << 30
    shards = []
    shard, shard_size = {}, 0
    for k, v in weights.items():
        if shard_size + v.nbytes > max_file_size_bytes:
            shards.append(shard)
            shard, shard_size = {}, 0
        shard[k] = v
        shard_size += v.nbytes
    shards.append(shard)
    return shards


def create_model_card(path: Union[str, Path], hf_path: Union[str, Path]):
    """
    Uploads the model to Hugging Face hub.

    Args:
        path (Union[str, Path]): Local path to the model.
        hf_path (Union[str, Path]): Path to the original Hugging Face model.
    """
    from huggingface_hub import ModelCard

    card = ModelCard.load(hf_path)
    card.data.library_name = "mlx"
    card.data.pipeline_tag = "text-generation"
    if card.data.tags is None:
        card.data.tags = ["mlx"]
    elif "mlx" not in card.data.tags:
        card.data.tags += ["mlx"]
    card.data.base_model = str(hf_path)
    card.text = ""
    card.save(os.path.join(path, "README.md"))


def upload_to_hub(path: str, upload_repo: str):
    """
    Uploads the model to Hugging Face hub.

    Args:
        path (str): Local path to the model.
        upload_repo (str): Name of the HF repo to upload to.
    """
    from huggingface_hub import HfApi, ModelCard, logging

    from . import __version__

    logging.set_verbosity_info()
    card_path = Path(path) / "README.md"
    card = ModelCard.load(card_path)
    hf_path = card.data.base_model
    card.text = dedent(
        f"""
        # {upload_repo}

        This model [{upload_repo}](https://huggingface.co/{upload_repo}) was
        converted to MLX format from [{hf_path}](https://huggingface.co/{hf_path})
        using mlx-lm version **{__version__}**.

        ## Use with mlx

        ```bash
        pip install mlx-lm
        ```

        ```python
        from mlx_lm import load, generate

        model, tokenizer = load("{upload_repo}")

        prompt = "hello"

        if tokenizer.chat_template is not None:
            messages = [{{"role": "user", "content": prompt}}]
            prompt = tokenizer.apply_chat_template(
                messages, add_generation_prompt=True
            )

        response = generate(model, tokenizer, prompt=prompt, verbose=True)
        ```
        """
    )
    card.save(card_path)

    api = HfApi()
    api.create_repo(repo_id=upload_repo, exist_ok=True)
    api.upload_large_folder(
        folder_path=path,
        repo_id=upload_repo,
        repo_type="model",
    )
    print(f"Upload successful, go to https://huggingface.co/{upload_repo} for details.")


def save_weights(
    save_path: Union[str, Path],
    weights: Dict[str, Any],
    *,
    donate_weights: bool = False,
) -> None:
    """Save model weights into specified directory."""
    if isinstance(save_path, str):
        save_path = Path(save_path)
    save_path.mkdir(parents=True, exist_ok=True)

    shards = make_shards(weights)
    shards_count = len(shards)
    shard_file_format = (
        "model-{:05d}-of-{:05d}.safetensors"
        if shards_count > 1
        else "model.safetensors"
    )

    total_size = sum(v.nbytes for v in weights.values())
    index_data = {"metadata": {"total_size": total_size}, "weight_map": {}}

    # Write the weights and make sure no references are kept other than the
    # necessary ones
    if donate_weights:
        weights.clear()
        del weights

    for i in range(len(shards)):
        shard = shards[i]
        shards[i] = None
        shard_name = shard_file_format.format(i + 1, shards_count)
        shard_path = save_path / shard_name

        mx.save_safetensors(str(shard_path), shard, metadata={"format": "mlx"})

        for weight_name in shard.keys():
            index_data["weight_map"][weight_name] = shard_name
        del shard

    index_data["weight_map"] = {
        k: index_data["weight_map"][k] for k in sorted(index_data["weight_map"])
    }

    with open(save_path / "model.safetensors.index.json", "w") as f:
        json.dump(
            index_data,
            f,
            indent=4,
        )


def quantize_model(
    model: nn.Module,
    config: dict,
    q_group_size: int,
    q_bits: int,
    quant_predicate: Optional[
        Callable[[str, nn.Module, dict], Union[bool, dict]]
    ] = None,
) -> Tuple:
    """
    Applies quantization to the model weights.

    Args:
        model (nn.Module): The model to be quantized.
        config (dict): Model configuration.
        q_group_size (int): Group size for quantization.
        q_bits (int): Bits per weight for quantization.
        quant_predicate (Callable): A callable that decides how
            to quantize each layer based on the path.
            Accepts the layer `path`, the `module` and the model `config`.
            Returns either a bool to signify quantize/no quantize or
            a dict of quantization parameters to pass to `to_quantized`.

    Returns:
        Tuple: Tuple containing quantized weights and config.
    """
    quantized_config = copy.deepcopy(config)
    quantized_config["quantization"] = {"group_size": q_group_size, "bits": q_bits}

    # Add any custom quantization parameters to the config as we go
    def _class_predicate(p, m):
        bool_or_params = quant_predicate(p, m, config)
        quantized_config["quantization"][p] = bool_or_params
        return bool_or_params

    nn.quantize(
        model,
        q_group_size,
        q_bits,
        class_predicate=_class_predicate if quant_predicate else None,
    )
    # support hf model tree #957
    quantized_config["quantization_config"] = quantized_config["quantization"]
    quantized_weights = dict(tree_flatten(model.parameters()))

    bpw = compute_bits_per_weight(model)
    print(f"[INFO] Quantized model with {bpw:.3f} bits per weight.")

    return quantized_weights, quantized_config


def save_config(
    config: dict,
    config_path: Union[str, Path],
) -> None:
    """Save the model configuration to the ``config_path``.

    The final configuration will be sorted before saving for better readability.

    Args:
        config (dict): The model configuration.
        config_path (Union[str, Path]): Model configuration file path.
    """
    # Clean unused keys
    config.pop("_name_or_path", None)
    config.pop("vision_config", None)

    # sort the config for better readability
    config = dict(sorted(config.items()))

    # write the updated config to the config_path (if provided)
    with open(config_path, "w") as fid:
        json.dump(config, fid, indent=4)


<<<<<<< HEAD
def get_settings(
    key: str,
    default: Optional[Any] = None,
    settings_path: Union[str, Path] = "~/.mlx_lm.settings.json",
) -> Any:
    """
    Get a setting value from the settings file.

    Args:
        key (str): The key of the setting to retrieve.
        default (Any, optional): The default value to return if the key is not found.
        settings_path (Union[str, Path], optional): The path to the settings file.

    Returns:
        Any: The value of the setting or the default value if not found.
    """
    settings_path = os.path.expanduser(settings_path)

    try:
        with open(settings_path, "r") as f:
            settings = json.load(f)
            logging.debug(f"Loaded settings from: {settings_path}")
    except FileNotFoundError:
        settings = {}

    return settings.get(key, default)
=======
def common_prefix_len(list1, list2):
    """
    Calculates the length of the common prefix of two lists.

    Args:
        list1: The first list of strings.
        list2: The second list of strings.

    Returns:
        The length of the common prefix. Returns 0 if lists are empty
        or do not match at the first element.
    """
    # Determine the maximum possible length of the common prefix
    min_len = min(len(list1), len(list2))

    # Iterate up to the length of the shorter list
    for i in range(min_len):
        if list1[i] != list2[i]:
            # Mismatch found, the common prefix length is the current index
            return i

    # No mismatch found within the bounds of the shorter list,
    # so the common prefix length is the length of the shorter list.
    return min_len
>>>>>>> 60c93b8c
<|MERGE_RESOLUTION|>--- conflicted
+++ resolved
@@ -506,7 +506,32 @@
         json.dump(config, fid, indent=4)
 
 
-<<<<<<< HEAD
+def common_prefix_len(list1, list2):
+    """
+    Calculates the length of the common prefix of two lists.
+
+    Args:
+        list1: The first list of strings.
+        list2: The second list of strings.
+
+    Returns:
+        The length of the common prefix. Returns 0 if lists are empty
+        or do not match at the first element.
+    """
+    # Determine the maximum possible length of the common prefix
+    min_len = min(len(list1), len(list2))
+
+    # Iterate up to the length of the shorter list
+    for i in range(min_len):
+        if list1[i] != list2[i]:
+            # Mismatch found, the common prefix length is the current index
+            return i
+
+    # No mismatch found within the bounds of the shorter list,
+    # so the common prefix length is the length of the shorter list.
+    return min_len
+
+
 def get_settings(
     key: str,
     default: Optional[Any] = None,
@@ -532,30 +557,4 @@
     except FileNotFoundError:
         settings = {}
 
-    return settings.get(key, default)
-=======
-def common_prefix_len(list1, list2):
-    """
-    Calculates the length of the common prefix of two lists.
-
-    Args:
-        list1: The first list of strings.
-        list2: The second list of strings.
-
-    Returns:
-        The length of the common prefix. Returns 0 if lists are empty
-        or do not match at the first element.
-    """
-    # Determine the maximum possible length of the common prefix
-    min_len = min(len(list1), len(list2))
-
-    # Iterate up to the length of the shorter list
-    for i in range(min_len):
-        if list1[i] != list2[i]:
-            # Mismatch found, the common prefix length is the current index
-            return i
-
-    # No mismatch found within the bounds of the shorter list,
-    # so the common prefix length is the length of the shorter list.
-    return min_len
->>>>>>> 60c93b8c
+    return settings.get(key, default)