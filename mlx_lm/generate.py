--- conflicted
+++ resolved
@@ -1172,11 +1172,8 @@
     prompt_caches: Optional[List[List[Any]]] = None,
     max_tokens: Union[int, List[int]] = 128,
     verbose: bool = False,
-<<<<<<< HEAD
     logits_processors: Optional[List[Callable[[mx.array, mx.array], mx.array]]] = None,
-=======
     return_prompt_caches: bool = False,
->>>>>>> 743f4f77
     **kwargs,
 ) -> BatchResponse:
     """
@@ -1193,13 +1190,10 @@
           Default: ``False``.
        max_tokens (Union[int, List[int]): Maximum number of output tokens. This
           can be per prompt if a list is provided.
-<<<<<<< HEAD
        logits_processors (List[Callable[[mx.array, mx.array], mx.array]], optional):
           A list of functions that take tokens and logits and return the processed logits. Default: ``None``.
-=======
        return_prompt_caches (bool): Return the prompt caches in the batch
           responses. Default: ``False``.
->>>>>>> 743f4f77
        kwargs: The remaining options get passed to :obj:`BatchGenerator`.
           See :obj:`BatchGenerator` for more details.
     """
