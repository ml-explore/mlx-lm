--- conflicted
+++ resolved
@@ -93,13 +93,8 @@
     quantize: bool = False,
     q_group_size: int = 64,
     q_bits: int = 4,
-<<<<<<< HEAD
-    dtype: str = "float16",
-    upload_repo: Optional[str] = None,
-=======
     dtype: Optional[str] = None,
     upload_repo: str = None,
->>>>>>> d6a9e615
     revision: Optional[str] = None,
     dequantize: bool = False,
     quant_predicate: Optional[
