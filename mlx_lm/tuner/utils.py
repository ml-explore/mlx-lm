--- conflicted
+++ resolved
@@ -128,12 +128,9 @@
         "longcat_flash",
         "seed_oss",
         "apertus",
-<<<<<<< HEAD
         "qwen3_next",
-=======
         "Klear",
         "lille-130m",
->>>>>>> 4a085c76
     }:
         keys = {"self_attn.q_proj", "self_attn.v_proj"}
         if model.model_type in ["mixtral", "phimoe"]:
