--- conflicted
+++ resolved
@@ -125,12 +125,9 @@
         "gpt_oss",
         "ernie4_5_moe",
         "granitemoe",
-<<<<<<< HEAD
         "longcat_flash",
-=======
         "seed_oss",
         "apertus",
->>>>>>> 30c30a2a
     }:
         keys = {"self_attn.q_proj", "self_attn.v_proj"}
         if model.model_type in ["mixtral", "phimoe"]:
