--- conflicted
+++ resolved
@@ -116,12 +116,7 @@
         if model.model_type == "qwen2_moe":
             keys.add("mlp.gate")
             keys.add("mlp.shared_expert_gate")
-<<<<<<< HEAD
-
-        if model.model_type == "olmoe":
-=======
         if model.model_type in ["olmoe", "qwen3_moe"]:
->>>>>>> f93589cb
             keys.add("mlp.gate")
 
     elif model.model_type == "gpt_bigcode":
