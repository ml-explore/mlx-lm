import json
import types
from pathlib import Path
from typing import Any, Dict, List, Optional, Tuple

from transformers import PreTrainedTokenizer


class GRPODataset:
    """
    Dataset wrapper for GRPO training data.
    Each example should have a 'prompt' and 'answer' field.
    Returns data in (prompt_tokens, answer_tokens, prompt_str, answer_str) tuple format.
    """
    def __init__(
        self,
        data: List[Dict[str, str]],
        tokenizer: PreTrainedTokenizer,
        prompt_key: str = "prompt",
        answer_key: str = "answer",
        system_key: str = "system",
        type_key: str = "type",
        use_chat_template: bool = False,
        use_prompt: bool = False
    ):
        self._data = []
        for item in data:
            prompt_str = str(item[prompt_key])
            answer_str = str(item[answer_key])
            type_info = item.get(type_key, None)
            if use_chat_template:
                default_system_str = "A conversation between User and Assistant. The user asks a question, and the Assistant solves it. The assistant first thinks about the reasoning process in the mind and then provides the user with the answer. The reasoning process and answer are enclosed within <think> </think> and <answer> </answer> tags, respectively, i.e., <think> reasoning process here </think><answer> answer here </answer>."
                system_str = item.get(system_key, default_system_str)
                prompt_tokens = tokenizer.apply_chat_template(
                    [
                        {'role': 'system', 'content': system_str},
                        {'role': 'user', 'content': prompt_str}
                    ],
                    add_generation_prompt=True
                )
                answer_tokens = tokenizer.encode(answer_str)
            else:
                if use_prompt:
                    prompt_tokens = tokenizer.encode(f"""A conversation between User and Assistant. The user asks a question, and the Assistant solves it. The assistant first thinks about the reasoning process in the mind and then provides the user with the answer. The reasoning process and answer are enclosed within <think> </think> and <answer> </answer> tags, respectively, i.e., <think> reasoning process here </think><answer> answer here </answer>. User: {prompt_str} Assistant: """)
                else:
                    prompt_tokens = tokenizer.encode(prompt_str)
                answer_tokens = tokenizer.encode(answer_str)
            self._data.append((prompt_tokens, answer_tokens, prompt_str, answer_str, type_info))

    def __getitem__(self, idx: int) -> Tuple[List[int], List[int], str, str]:
        return self._data[idx]

    def __len__(self) -> int:
        return len(self._data)


class TextDataset:
    """
    Light-weight wrapper to hold a dataset.
    """

    def __init__(
        self,
        data: List[Dict[str, str]],
        tokenizer: PreTrainedTokenizer,
        text_key: str = "text",
    ):
        self._data = [d for d in data]
        self.tokenizer = tokenizer
        self.text_key = text_key

    def process(self, d):
        d = self.tokenizer.encode(d[self.text_key])
        if d[-1] != self.tokenizer.eos_token_id:
            d.append(self.tokenizer.eos_token_id)
        return d

    def __getitem__(self, idx: int):
        return self._data[idx]

    def __len__(self):
        return len(self._data)


class ChatDataset:
    """
    A dataset for chat data in the format of {"messages": [...]}
    https://platform.openai.com/docs/guides/fine-tuning/example-format
    """

    def __init__(
        self,
        data: List[Dict[str, str]],
        tokenizer: PreTrainedTokenizer,
        chat_key: str = "messages",
        mask_prompt: bool = False,
    ):
        self._data = [d for d in data]
        self.chat_key = chat_key
        self.mask_prompt = mask_prompt
        self.tokenizer = tokenizer

    def process(self, d):
        messages = d[self.chat_key]
        tools = d.get("tools", None)
        tokens = self.tokenizer.apply_chat_template(messages, tools=tools)
        if self.mask_prompt:
            messages = messages[:-1]
            offset = len(self.tokenizer.apply_chat_template(messages, tools=tools))
            return (tokens, offset)
        else:
            return tokens

<<<<<<< HEAD
    def itemlen(self, idx: int):
        return len(self._data[idx])

=======
>>>>>>> 19586919
    def __getitem__(self, idx: int):
        return self._data[idx]
 
    def __len__(self):
        return len(self._data)


class CompletionsDataset:
    """
    A dataset for prompt-completion data in the format of {"prompt": ..., "completion": ...}
    or using user-provided keys for prompt and completion values
    https://platform.openai.com/docs/guides/fine-tuning/example-format
    """

    def __init__(
        self,
        data: List[Dict[str, str]],
        tokenizer: PreTrainedTokenizer,
        prompt_key: str,
        completion_key: str,
        mask_prompt: bool,
    ):
        self._data = [d for d in data]
        self.prompt_key = prompt_key
        self.completion_key = completion_key
        self.mask_prompt = mask_prompt
        self.tokenizer = tokenizer

    def process(self, d):
        tokens = self.tokenizer.apply_chat_template(
            [
                {"role": "user", "content": d[self.prompt_key]},
                {"role": "assistant", "content": d[self.completion_key]},
            ],
        )
        if self.mask_prompt:
            offset = len(
                self.tokenizer.apply_chat_template(
                    [{"role": "user", "content": d[self.prompt_key]}]
                )
            )
            return (tokens, offset)

        return tokens

    def __getitem__(self, idx: int):
        return self._data[idx]

    def __len__(self):
        return len(self._data)


class ConcatenatedDataset:
    def __init__(self, data: List[Any]):
        self._data = data
        self._len = sum(len(d) for d in self._data)

    def __getitem__(self, idx: int):
        for data_idx, data in enumerate(self._data):
            j = idx - len(data)
            if j < 0:
                break
            idx = j
        datum = data[idx]
        datum["_dataset"] = data_idx
        return datum

    def process(self, d):
        return self._data[d["_dataset"]].process(d)

    def __len__(self):
        return self._len


class CacheDataset:
    def __init__(self, data: Any):
        self._data = data
        self._proc_data = [None] * len(data)

    def itemlen(self, idx: int):
        return len(self._data[idx])

    def __getitem__(self, idx: int):
        if self._proc_data[idx] is None:
            self._proc_data[idx] = self._data.process(self._data[idx])
        return self._proc_data[idx]

    def __len__(self):
        return len(self._data)


def create_dataset(
    data,
    tokenizer: PreTrainedTokenizer,
    config,
):
    mask_prompt = getattr(config, "mask_prompt", False)
    text_feature = getattr(config, "text_feature", "text")
    prompt_feature = getattr(config, "prompt_feature", "prompt")
    type_feature = getattr(config, "type_feature", "type")
    completion_feature = getattr(config, "completion_feature", "completion")
    answer_feature = getattr(config, "answer_feature", "answer")
    system__feature = getattr(config, "system__feature", "system")
    chat_feature = getattr(config, "chat_feature", "messages")
    training_mode = getattr(config, "training_mode", "normal")
    use_chat_template = getattr(config, "use_chat_template", "normal")
    use_prompt = getattr(config, "use_prompt", "normal")
    sample = data[0]

    if training_mode == "normal":
        if prompt_feature in sample and completion_feature in sample:
            return CompletionsDataset(
                data, tokenizer, prompt_feature, completion_feature, mask_prompt
            )
        elif chat_feature in sample:
            return ChatDataset(
                data, tokenizer, chat_key=chat_feature, mask_prompt=mask_prompt
            )
        elif text_feature in sample:
            if mask_prompt:
                raise ValueError("Prompt masking not supported for text dataset.")
            return TextDataset(data, tokenizer, text_key=text_feature)
        else:
            raise ValueError(
                "Unsupported data format, check the supported formats here:\n"
                "https://github.com/ml-explore/mlx-examples/blob/main/llms/mlx_lm/LORA.md#data."
            )
    else:
        return GRPODataset(
            data=data,
            tokenizer=tokenizer,
            prompt_key=prompt_feature,
            answer_key=answer_feature,
            system_key=system__feature,
            type_key=type_feature,
            use_chat_template=use_chat_template,
            use_prompt=use_prompt
        )


def load_local_dataset(
    data_path: Path,
    tokenizer: PreTrainedTokenizer,
    config,
):
    def load_subset(path):
        if not path.exists():
            return []
        with open(path, "r") as fid:
            data = [json.loads(l) for l in fid]
        return create_dataset(data, tokenizer, config)

    names = ("train", "valid", "test")
    train, valid, test = [load_subset(data_path / f"{n}.jsonl") for n in names]
    return train, valid, test


def load_hf_dataset(
    data_id: str,
    tokenizer: PreTrainedTokenizer,
    config,
):
    from datasets import exceptions, load_dataset

    try:
        dataset = load_dataset(data_id)

        names = ("train", "valid", "test")

        train, valid, test = [
            (
                create_dataset(dataset[n], tokenizer, config)
                if n in dataset.keys()
                else []
            )
            for n in names
        ]

    except exceptions.DatasetNotFoundError:
        raise ValueError(f"Not found Hugging Face dataset: {data_id} .")

    return train, valid, test


def load_custom_hf_dataset(args, tokenizer: PreTrainedTokenizer):
    import datasets

    def create_hf_dataset(dataset_name, config, split, hf_config):
        ds = datasets.load_dataset(
            dataset_name,
            split=split,
            **hf_config,
        )
        return create_dataset(ds, tokenizer, config)

    dataset_collection = args.hf_dataset
    if isinstance(dataset_collection, dict):
        dataset_collection = [dataset_collection]

    collection = []
    for ds in dataset_collection:
        ds_path = ds["path"]
        print(f"Loading Hugging Face dataset {ds_path}.")
        ds["mask_prompt"] = getattr(args, "mask_prompt", False) if config.training_mode == 'normal' else False
        config = types.SimpleNamespace(**ds)
        hf_config = ds.get("config", {})
        if args.train:
            train_split = ds.get("train_split", "train[:80%]")
            valid_split = ds.get("valid_split", "train[-10%:]")
            train = create_hf_dataset(
                ds_path,
                config,
                train_split,
                hf_config,
            )
            valid = create_hf_dataset(
                ds_path,
                config,
                valid_split,
                hf_config,
            )
        else:
            train, valid = [], []

        if args.test:
            test_split = ds.get("test_split")
            test = create_hf_dataset(
                ds_path,
                config,
                test_split,
                hf_config,
            )
        else:
            test = []

        collection.append((train, valid, test))

    if len(collection) == 1:
        return collection[0]

    # Otherwise concatenate them
    return tuple(map(ConcatenatedDataset, zip(*collection)))


def load_dataset(args, tokenizer: PreTrainedTokenizer):
    if getattr(args, "hf_dataset", False):
        train, valid, test = load_custom_hf_dataset(args, tokenizer)
    else:
        data_path = Path(args.data)
        if data_path.exists():
            train, valid, test = load_local_dataset(data_path, tokenizer, args)
        else:
            print(f"Loading Hugging Face dataset {args.data}.")
            train, valid, test = load_hf_dataset(args.data, tokenizer, args)

    if args.train and len(train) == 0:
        raise ValueError(
            "Training set not found or empty. Must provide training set for fine-tuning."
        )
    if args.train and len(valid) == 0:
        raise ValueError(
            "Validation set not found or empty. Must provide validation set for fine-tuning."
        )
    if args.test and len(test) == 0:
        raise ValueError(
            "Test set not found or empty. Must provide test set for evaluation."
        )
    return train, valid, test<|MERGE_RESOLUTION|>--- conflicted
+++ resolved
@@ -110,13 +110,7 @@
             return (tokens, offset)
         else:
             return tokens
-
-<<<<<<< HEAD
-    def itemlen(self, idx: int):
-        return len(self._data[idx])
-
-=======
->>>>>>> 19586919
+          
     def __getitem__(self, idx: int):
         return self._data[idx]
  
