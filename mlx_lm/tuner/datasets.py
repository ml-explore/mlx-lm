import json
import types
from pathlib import Path
from typing import Any, Dict, List, Optional

from transformers import PreTrainedTokenizer


class DPODataset:
    """
    A dataset for DPO (Direct Preference Optimization) training that handles
    prompt-chosen-rejected triplets in the format:
    {"system": ..., "prompt": ..., "chosen": ..., "rejected": ...}
    """

    def __init__(
        self,
        data: List[Dict[str, str]],
        tokenizer: PreTrainedTokenizer,
        prompt_key: str = "prompt",
        chosen_key: str = "chosen",
        rejected_key: str = "rejected",
        system_key: str = "system",
    ):
        self._chosen_data = []
        self._rejected_data = []

        for d in data:
            messages = (
                [{"role": "system", "content": d[system_key]}]
                if system_key and system_key in d
                else []
            )
            messages.append({"role": "user", "content": d[prompt_key]})

            # Apply template once for each response type
            base_messages = messages.copy()
            chosen_messages = base_messages + [
                {"role": "assistant", "content": d[chosen_key]}
            ]
            rejected_messages = base_messages + [
                {"role": "assistant", "content": d[rejected_key]}
            ]

            self._chosen_data.append(tokenizer.apply_chat_template(chosen_messages))
            self._rejected_data.append(tokenizer.apply_chat_template(rejected_messages))

    def __getitem__(self, idx: int):
        return {"chosen": self._chosen_data[idx], "rejected": self._rejected_data[idx]}

    def __len__(self):
        return len(self._chosen_data)


class TextDataset:
    """
    Light-weight wrapper to hold a dataset.
    """

    def __init__(
        self,
        data: List[Dict[str, str]],
        tokenizer: PreTrainedTokenizer,
        text_key: str = "text",
    ):
        self._data = [d for d in data]
        self.tokenizer = tokenizer
        self.text_key = text_key

    def process(self, d):
        d = self.tokenizer.encode(d[self.text_key])
        if d[-1] != self.tokenizer.eos_token_id:
            d.append(self.tokenizer.eos_token_id)
        return d

    def __getitem__(self, idx: int):
        return self._data[idx]

    def __len__(self):
        return len(self._data)


class ChatDataset:
    """
    A dataset for chat data in the format of {"messages": [...]}
    https://platform.openai.com/docs/guides/fine-tuning/example-format
    """

    def __init__(
        self,
        data: List[Dict[str, str]],
        tokenizer: PreTrainedTokenizer,
        chat_key: str = "messages",
        mask_prompt: bool = False,
    ):
        self._data = [d for d in data]
        self.chat_key = chat_key
        self.mask_prompt = mask_prompt
        self.tokenizer = tokenizer

    def process(self, d):
        messages = d[self.chat_key]
        tools = d.get("tools", None)
        tokens = self.tokenizer.apply_chat_template(messages, tools=tools)
        if self.mask_prompt:
            messages = messages[:-1]
            offset = len(self.tokenizer.apply_chat_template(messages, tools=tools))
            return (tokens, offset)
        else:
            return tokens

<<<<<<< HEAD
    def itemlen(self, idx: int):
        return len(self._data[idx])

=======
>>>>>>> 19586919
    def __getitem__(self, idx: int):
        return self._data[idx]

    def __len__(self):
        return len(self._data)


class CompletionsDataset:
    """
    A dataset for prompt-completion data in the format of {"prompt": ..., "completion": ...}
    or using user-provided keys for prompt and completion values
    https://platform.openai.com/docs/guides/fine-tuning/example-format
    """

    def __init__(
        self,
        data: List[Dict[str, str]],
        tokenizer: PreTrainedTokenizer,
        prompt_key: str,
        completion_key: str,
        mask_prompt: bool,
    ):
        self._data = [d for d in data]
        self.prompt_key = prompt_key
        self.completion_key = completion_key
        self.mask_prompt = mask_prompt
        self.tokenizer = tokenizer

    def process(self, d):
        tokens = self.tokenizer.apply_chat_template(
            [
                {"role": "user", "content": d[self.prompt_key]},
                {"role": "assistant", "content": d[self.completion_key]},
            ],
        )
        if self.mask_prompt:
            offset = len(
                self.tokenizer.apply_chat_template(
                    [{"role": "user", "content": d[self.prompt_key]}]
                )
            )
            return (tokens, offset)

        return tokens

    def __getitem__(self, idx: int):
        return self._data[idx]

    def __len__(self):
        return len(self._data)


class ConcatenatedDataset:
    def __init__(self, data: List[Any]):
        self._data = data
        self._len = sum(len(d) for d in self._data)

    def __getitem__(self, idx: int):
        for data_idx, data in enumerate(self._data):
            j = idx - len(data)
            if j < 0:
                break
            idx = j
        datum = data[idx]
        datum["_dataset"] = data_idx
        return datum

    def process(self, d):
        return self._data[d["_dataset"]].process(d)

    def __len__(self):
        return self._len


class CacheDataset:
    def __init__(self, data: Any):
        self._data = data
        self._proc_data = [None] * len(data)

    def itemlen(self, idx: int):
        return len(self._data[idx])

    def __getitem__(self, idx: int):
        if self._proc_data[idx] is None:
            self._proc_data[idx] = self._data.process(self._data[idx])
        return self._proc_data[idx]

    def __len__(self):
        return len(self._data)


def create_dataset(
    data,
    tokenizer: PreTrainedTokenizer,
    config,
):
    mask_prompt = getattr(config, "mask_prompt", False)
    prompt_feature = getattr(config, "prompt_feature", "prompt")
    system_feature = getattr(config, "system_feature", "system")
    rejected_feature = getattr(config, "rejected_feature", "rejected")
    chosen_feature = getattr(config, "chosen_feature", "chosen")
    text_feature = getattr(config, "text_feature", "text")
    completion_feature = getattr(config, "completion_feature", "completion")
    chat_feature = getattr(config, "chat_feature", "messages")
    training_mode = getattr(config, "training_mode", "normal")
    sample = data[0]

    if training_mode == "normal":
        if prompt_feature in sample and completion_feature in sample:
            return CompletionsDataset(
                data, tokenizer, prompt_feature, completion_feature, mask_prompt
            )
        elif chat_feature in sample:
            return ChatDataset(
                data, tokenizer, chat_key=chat_feature, mask_prompt=mask_prompt
            )
        elif text_feature in sample:
            if mask_prompt:
                raise ValueError("Prompt masking not supported for text dataset.")
            return TextDataset(data, tokenizer, text_key=text_feature)
        else:
            raise ValueError(
                "Unsupported data format, check the supported formats here:\n"
                "https://github.com/ml-explore/mlx-examples/blob/main/llms/mlx_lm/LORA.md#data."
            )
    else:
        if chosen_feature in sample and rejected_feature in sample:
            return DPODataset(
                data=data,
                tokenizer=tokenizer,
                prompt_key=prompt_feature,
                system_key=system_feature,
                chosen_key=chosen_feature,
                rejected_key=rejected_feature
                )
        else:
            raise ValueError(
                "Unsupported data format, check the supported formats here:\n"
                "https://github.com/ml-explore/mlx-examples/blob/main/llms/mlx_lm/LORA.md#data."
            )


def load_local_dataset(
    data_path: Path,
    tokenizer: PreTrainedTokenizer,
    config,
):
    def load_subset(path):
        if not path.exists():
            return []
        with open(path, "r") as fid:
            data = [json.loads(l) for l in fid]
        return create_dataset(data, tokenizer, config)

    names = ("train", "valid", "test")
    train, valid, test = [load_subset(data_path / f"{n}.jsonl") for n in names]
    return train, valid, test


def load_hf_dataset(
    data_id: str,
    tokenizer: PreTrainedTokenizer,
    config,
):
    from datasets import exceptions, load_dataset

    try:
        dataset = load_dataset(data_id)

        names = ("train", "valid", "test")

        train, valid, test = [
            (
                create_dataset(dataset[n], tokenizer, config)
                if n in dataset.keys()
                else []
            )
            for n in names
        ]

    except exceptions.DatasetNotFoundError:
        raise ValueError(f"Not found Hugging Face dataset: {data_id} .")

    return train, valid, test


def load_custom_hf_dataset(args, tokenizer: PreTrainedTokenizer):
    import datasets

    def create_hf_dataset(dataset_name, config, split, hf_config):
        ds = datasets.load_dataset(
            dataset_name,
            split=split,
            **hf_config,
        )
        return create_dataset(ds, tokenizer, config)

    dataset_collection = args.hf_dataset
    if isinstance(dataset_collection, dict):
        dataset_collection = [dataset_collection]

    collection = []
    for ds in dataset_collection:
        ds_path = ds["path"]
        print(f"Loading Hugging Face dataset {ds_path}.")
        ds["mask_prompt"] = getattr(args, "mask_prompt", False)
        config = types.SimpleNamespace(**ds)
        hf_config = ds.get("config", {})
        if args.train:
            train_split = ds.get("train_split", "train[:80%]")
            valid_split = ds.get("valid_split", "train[-10%:]")
            train = create_hf_dataset(
                ds_path,
                config,
                train_split,
                hf_config,
            )
            valid = create_hf_dataset(
                ds_path,
                config,
                valid_split,
                hf_config,
            )
        else:
            train, valid = [], []

        if args.test:
            test_split = ds.get("test_split")
            test = create_hf_dataset(
                ds_path,
                config,
                test_split,
                hf_config,
            )
        else:
            test = []

        collection.append((train, valid, test))

    if len(collection) == 1:
        return collection[0]

    # Otherwise concatenate them
    return tuple(map(ConcatenatedDataset, zip(*collection)))


def load_dataset(args, tokenizer: PreTrainedTokenizer):
    if getattr(args, "hf_dataset", False):
        train, valid, test = load_custom_hf_dataset(args, tokenizer)
    else:
        data_path = Path(args.data)
        if data_path.exists():
            train, valid, test = load_local_dataset(data_path, tokenizer, args)
        else:
            print(f"Loading Hugging Face dataset {args.data}.")
            train, valid, test = load_hf_dataset(args.data, tokenizer, args)

    if args.train and len(train) == 0:
        raise ValueError(
            "Training set not found or empty. Must provide training set for fine-tuning."
        )
    if args.train and len(valid) == 0:
        raise ValueError(
            "Validation set not found or empty. Must provide validation set for fine-tuning."
        )
    if args.test and len(test) == 0:
        raise ValueError(
            "Test set not found or empty. Must provide test set for evaluation."
        )
    return train, valid, test<|MERGE_RESOLUTION|>--- conflicted
+++ resolved
@@ -109,12 +109,6 @@
         else:
             return tokens
 
-<<<<<<< HEAD
-    def itemlen(self, idx: int):
-        return len(self._data[idx])
-
-=======
->>>>>>> 19586919
     def __getitem__(self, idx: int):
         return self._data[idx]
 
