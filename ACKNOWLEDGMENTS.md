# Individual Contributors

If you wish to be acknowledged for your contributions, please list your name
with a short description of your contribution(s) below. For example:

- Jane Smith: Added the `foo` example.

MLX LM was developed with contributions from the following individuals:

- Shunta Saito: Added support for PLaMo models.
<<<<<<< HEAD
- Prince Canuma: Helped add support for `Starcoder2` models.
- Gökdeniz Gülmez: Added support for the following architectures: OpenBMB's `MiniCPM` and `MiniCPM3`, Kyutai's `Helium`, State-Space's`Mamba v1`, Z.ai & THUKEG's `GLM4`, Rednote `dots.llm1`, MiniMaxAI's `MiniMax-Text-01` and `MiniMax-M1` and Allenai's `OLMoE`; Added support for the following training algorithms: `full-fine-tuning`; Added support for the following other features: `Multiple Optimizers to choose for training`, and `reporting training metrics to WandB (Weights & Biases)`.
=======
- Gökdeniz Gülmez: Added support for the following architectures: OpenBMB's `MiniCPM` and `MiniCPM3`, Kyutai's `Helium`, State-Space's`Mamba v1`, Z.ai & THUKEG's `GLM4`, Rednote `dots.llm1`, and Allenai's `OLMoE`; Added support for the following training algorithms: `full-fine-tuning`; Added support for the following other features: `Multiple Optimizers to choose for training`, and `reporting training metrics to WandB (Weights & Biases)`.
- Prince Canuma: Helped add support for the following model architectures: HuggingFace's `Starcoder2`, Cohere's `Cohere (1 and 2)`, Alibaba Qwen's `Qwen (2, 3 and MoE)`, Microsoft's `Phi (3 and 3.5 MoE)`, `BitNet1.58`, Meta's `Llama (3 and 4)`, Google DeepMind's `Gemma 3`, and InterLM's `InternLM 2.5`.
>>>>>>> 5fa62eb5
<|MERGE_RESOLUTION|>--- conflicted
+++ resolved
@@ -8,10 +8,6 @@
 MLX LM was developed with contributions from the following individuals:
 
 - Shunta Saito: Added support for PLaMo models.
-<<<<<<< HEAD
 - Prince Canuma: Helped add support for `Starcoder2` models.
 - Gökdeniz Gülmez: Added support for the following architectures: OpenBMB's `MiniCPM` and `MiniCPM3`, Kyutai's `Helium`, State-Space's`Mamba v1`, Z.ai & THUKEG's `GLM4`, Rednote `dots.llm1`, MiniMaxAI's `MiniMax-Text-01` and `MiniMax-M1` and Allenai's `OLMoE`; Added support for the following training algorithms: `full-fine-tuning`; Added support for the following other features: `Multiple Optimizers to choose for training`, and `reporting training metrics to WandB (Weights & Biases)`.
-=======
-- Gökdeniz Gülmez: Added support for the following architectures: OpenBMB's `MiniCPM` and `MiniCPM3`, Kyutai's `Helium`, State-Space's`Mamba v1`, Z.ai & THUKEG's `GLM4`, Rednote `dots.llm1`, and Allenai's `OLMoE`; Added support for the following training algorithms: `full-fine-tuning`; Added support for the following other features: `Multiple Optimizers to choose for training`, and `reporting training metrics to WandB (Weights & Biases)`.
-- Prince Canuma: Helped add support for the following model architectures: HuggingFace's `Starcoder2`, Cohere's `Cohere (1 and 2)`, Alibaba Qwen's `Qwen (2, 3 and MoE)`, Microsoft's `Phi (3 and 3.5 MoE)`, `BitNet1.58`, Meta's `Llama (3 and 4)`, Google DeepMind's `Gemma 3`, and InterLM's `InternLM 2.5`.
->>>>>>> 5fa62eb5
+- Prince Canuma: Helped add support for the following model architectures: HuggingFace's `Starcoder2`, Cohere's `Cohere (1 and 2)`, Alibaba Qwen's `Qwen (2, 3 and MoE)`, Microsoft's `Phi (3 and 3.5 MoE)`, `BitNet1.58`, Meta's `Llama (3 and 4)`, Google DeepMind's `Gemma 3`, and InterLM's `InternLM 2.5`.