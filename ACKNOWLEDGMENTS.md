# Individual Contributors

If you wish to be acknowledged for your contributions, please list your name
with a short description of your contribution(s) below. For example:

- Jane Smith: Added the `foo` example.

MLX LM was developed with contributions from the following individuals:

- Shunta Saito: Added support for PLaMo models.
<<<<<<< HEAD
- Gökdeniz Gülmez: Added support for the following architectures: OpenBMB's `MiniCPM` and `MiniCPM3`, Kyutai's `Helium`, State-Space's`Mamba v1`, Z.ai & THUKEG's `GLM4`, Rednote `dots.llm1`, Baisu's `Ernie4.5 MoE`, inclusionAI's `Bailing MoE e.g. Ling-family`, IBM's `Granite MoE`, Meituan's `LongCat`, Nvidia's `Nemotron H`, Swiss-AI's `Apertus`, and Allenai's `OLMoE`; Added support for the following training algorithms: `Full Weight Fine-Tuning`, `Gradient Accumulation`, and the `Muon` optimizer; Added support for the following other features: `Multiple Optimizers to choose for training`, and `reporting training metrics to WandB (Weights & Biases)`.
- Prince Canuma: Helped add support for the following model architectures: HuggingFace's `Starcoder2`, Cohere's `Cohere (1 and 2)`, Alibaba Qwen's `Qwen (2, 3 and MoE)`, Microsoft's `Phi (3 and 3.5 MoE)`, `BitNet1.58`, Meta's `Llama (3 and 4)`, Google DeepMind's `Gemma 3`, and InterLM's `InternLM 2.5`.
=======
- Gökdeniz Gülmez: Added support for the following architectures: OpenBMB's
  `MiniCPM` and `MiniCPM3`, Kyutai's `Helium`, State-Space's`Mamba v1`, Z.ai &
   THUKEG's `GLM4`, Rednote `dots.llm1`, Baisu's `Ernie4.5 MoE`, inclusionAI's
   `Bailing MoE e.g. Ling-family`, Klear team - Kuaishou Technology's `Klear`,
   IBM's `Granite MoE`, Meituan's `LongCat`, Nvidia's `Nemotron H`, Swiss-AI's
   `Apertus`, Nikity's `Lille130m`, and Allenai's `OLMoE`; Added support for the
   following training algorithms: `Full Weight Fine-Tuning`, and the `Muon`
   optimizer; Added support for the following other features: `Multiple Optimizers
   to choose for training`, and `reporting training metrics to WandB (Weights &
   Biases)`.
- Prince Canuma: Helped add support for the following model architectures:
  HuggingFace's `Starcoder2`, Cohere's `Cohere (1 and 2)`, Alibaba Qwen's `Qwen
  (2, 3 and MoE)`, Microsoft's `Phi (3 and 3.5 MoE)`, `BitNet1.58`, Meta's `Llama
  (3 and 4)`, Google DeepMind's `Gemma 3`, and InterLM's `InternLM 2.5`.
>>>>>>> 4a085c76
<|MERGE_RESOLUTION|>--- conflicted
+++ resolved
@@ -8,22 +8,17 @@
 MLX LM was developed with contributions from the following individuals:
 
 - Shunta Saito: Added support for PLaMo models.
-<<<<<<< HEAD
-- Gökdeniz Gülmez: Added support for the following architectures: OpenBMB's `MiniCPM` and `MiniCPM3`, Kyutai's `Helium`, State-Space's`Mamba v1`, Z.ai & THUKEG's `GLM4`, Rednote `dots.llm1`, Baisu's `Ernie4.5 MoE`, inclusionAI's `Bailing MoE e.g. Ling-family`, IBM's `Granite MoE`, Meituan's `LongCat`, Nvidia's `Nemotron H`, Swiss-AI's `Apertus`, and Allenai's `OLMoE`; Added support for the following training algorithms: `Full Weight Fine-Tuning`, `Gradient Accumulation`, and the `Muon` optimizer; Added support for the following other features: `Multiple Optimizers to choose for training`, and `reporting training metrics to WandB (Weights & Biases)`.
-- Prince Canuma: Helped add support for the following model architectures: HuggingFace's `Starcoder2`, Cohere's `Cohere (1 and 2)`, Alibaba Qwen's `Qwen (2, 3 and MoE)`, Microsoft's `Phi (3 and 3.5 MoE)`, `BitNet1.58`, Meta's `Llama (3 and 4)`, Google DeepMind's `Gemma 3`, and InterLM's `InternLM 2.5`.
-=======
 - Gökdeniz Gülmez: Added support for the following architectures: OpenBMB's
   `MiniCPM` and `MiniCPM3`, Kyutai's `Helium`, State-Space's`Mamba v1`, Z.ai &
    THUKEG's `GLM4`, Rednote `dots.llm1`, Baisu's `Ernie4.5 MoE`, inclusionAI's
    `Bailing MoE e.g. Ling-family`, Klear team - Kuaishou Technology's `Klear`,
    IBM's `Granite MoE`, Meituan's `LongCat`, Nvidia's `Nemotron H`, Swiss-AI's
    `Apertus`, Nikity's `Lille130m`, and Allenai's `OLMoE`; Added support for the
-   following training algorithms: `Full Weight Fine-Tuning`, and the `Muon`
+   following training algorithms: `Full Weight Fine-Tuning`, `Gradient Accumulation`, and the `Muon`
    optimizer; Added support for the following other features: `Multiple Optimizers
    to choose for training`, and `reporting training metrics to WandB (Weights &
    Biases)`.
 - Prince Canuma: Helped add support for the following model architectures:
   HuggingFace's `Starcoder2`, Cohere's `Cohere (1 and 2)`, Alibaba Qwen's `Qwen
   (2, 3 and MoE)`, Microsoft's `Phi (3 and 3.5 MoE)`, `BitNet1.58`, Meta's `Llama
-  (3 and 4)`, Google DeepMind's `Gemma 3`, and InterLM's `InternLM 2.5`.
->>>>>>> 4a085c76
+  (3 and 4)`, Google DeepMind's `Gemma 3`, and InterLM's `InternLM 2.5`.