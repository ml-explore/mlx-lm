--- conflicted
+++ resolved
@@ -353,7 +353,6 @@
 
         del self.model.make_cache
 
-<<<<<<< HEAD
     def test_batch_generate_with_logits_processors(self):
         """Test that batch_generate with logits_processors produces correct results."""
         logit_bias = {0: 2000.0, 1: -20.0}
@@ -397,7 +396,7 @@
         self.assertEqual(len(batch_result.texts), 3)
         for text in batch_result.texts:
             self.assertGreater(len(text), 0)
-=======
+           
     def test_batch_continued_generation(self):
         for rotating in [False, True]:
             if rotating:
@@ -477,7 +476,6 @@
 
             if rotating:
                 del self.model.make_cache
->>>>>>> 743f4f77
 
 
 if __name__ == "__main__":
